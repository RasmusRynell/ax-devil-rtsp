from __future__ import annotations
import argparse
import logging
import cv2
import time
import sys
import queue
import numpy as np

from ..rtsp_data_retrievers import RtspDataRetriever
from ..utils import build_axis_rtsp_url


def parse_args():
    parser = argparse.ArgumentParser(
        description="CLI for RTSP Data Retriever (video, metadata, RTP extension, session metadata)"
    )
    parser.add_argument(
        "--ip", help="Camera IP address (required unless --rtsp-url provided)"
    )
    parser.add_argument("--username", default="", help="Device username")
    parser.add_argument("--password", default="", help="Device password")
    parser.add_argument(
        "--source", default="1", help='What device "source"/"camera head" to use'
    )
    parser.add_argument("--latency", type=int, default=100, help="RTSP latency in ms")
    parser.add_argument(
        "--no-video", action="store_true", help="Disable video frames", default=False
    )
    parser.add_argument(
        "--no-metadata", action="store_true", help="Disable metadata XML", default=False
    )
    parser.add_argument(
        "--rtp-ext", action="store_true", help="Enable RTP extension", default=True
    )
    parser.add_argument(
        "--rtsp-url", help="Full RTSP URL, overrides all other arguments"
    )
    parser.add_argument(
        "--log-level",
        default="INFO",
        choices=["DEBUG", "INFO", "WARNING", "ERROR", "CRITICAL"],
        help="Logging verbosity",
    )
    parser.add_argument(
        "--connection-timeout",
        type=int,
        default=30,
        help="Connection timeout in seconds",
    )
    parser.add_argument(
        "--resolution", default="500x500", help="Video resolution (e.g. 1280x720)"
    )
    return parser.parse_args()


def main():
    args = parse_args()
    logging.basicConfig(
        level=getattr(logging, args.log_level.upper(), logging.INFO),
        format="[%(process)d] %(asctime)s - %(levelname)s - %(message)s",
    )

    if args.rtsp_url:
        rtsp_url = args.rtsp_url
    else:
        try:
            rtsp_url = build_axis_rtsp_url(
                ip=args.ip,
                username=args.username,
                password=args.password,
                video_source=args.source,
                get_video_data=not args.no_video,
                get_application_data=not args.no_metadata,
                rtp_ext=args.rtp_ext,
                resolution=args.resolution,
            )
        except ValueError as e:
            logging.error(e)
            sys.exit(1)
    print(f"Starting stream on {rtsp_url=}")

    # Callback functions for handling different data types
    # Queue for transferring frames to the main thread
    video_frames: "queue.Queue[np.ndarray]" = queue.Queue(maxsize=1)

    def on_video_data(payload):
        if args.no_video:
            return
        frame = payload["data"]
        diag = payload["diagnostics"]
        print(f"[VIDEO] frame shape={frame.shape}, diag={diag}")
        try:
            video_frames.put_nowait(frame)
        except queue.Full:
            # Drop frame if the display thread is lagging
            pass

    def on_application_data(payload):
        if args.no_metadata:
            return
        xml = payload["data"]
        diag = payload["diagnostics"]
        print(f"[METADATA] {len(xml)} bytes, diag={diag}")
        print(xml)

    def on_session_start(payload):
        print(f"[SESSION METADATA] {payload}")

    def on_error(payload):
        error_type = payload.get("error_type", "Unknown")
        message = payload.get("message", "Unknown error")
        error_count = payload.get("error_count", 0)
        print(f"[ERROR] {error_type}: {message} (total errors: {error_count})")

    # Create the retriever with appropriate callbacks
    video_callback = None if args.no_video else on_video_data
    metadata_callback = None if args.no_metadata else on_application_data

    retriever = RtspDataRetriever(
        rtsp_url=rtsp_url,
        on_video_data=video_callback,
        on_application_data=metadata_callback,
        on_session_start=on_session_start,
        on_error=on_error,
        latency=args.latency,
        connection_timeout=args.connection_timeout,
        log_level=getattr(logging, args.log_level.upper(), logging.INFO),
    )

    try:
        # Use context manager for automatic resource cleanup
        with retriever:
            logging.info("RTSP Data Retriever started")
            print("Press Ctrl+C to stop, or 'q' in video window to quit")

<<<<<<< HEAD
            # Pre-create the video window so visibility checks won't fail
            if not args.no_video:
                try:
                    cv2.namedWindow("Video")
                except cv2.error as e:  # Window creation failed (e.g. headless)
                    logging.error(f"Unable to create video window: {e}")
                    args.no_video = True

            # Keep the main thread alive and handle keyboard interrupt
            try:
                while retriever.is_running:
                    time.sleep(0.01)
                    if not args.no_video:
                        # Display latest frame if available
                        try:
                            frame = video_frames.get_nowait()
                            cv2.imshow("Video", frame)
                        except queue.Empty:
                            pass
                        # Close if window was closed or user pressed 'q'
                        try:
                            if cv2.getWindowProperty("Video", cv2.WND_PROP_VISIBLE) < 1:
                                break
                            if cv2.waitKey(1) & 0xFF == ord("q"):
                                break
                        except cv2.error:
                            break
=======
            # Keep the main thread alive and handle keyboard interrupt
            try:
                while retriever.is_running:
                    time.sleep(0.1)
                    # Check if OpenCV window was closed (if video is enabled)
                    if (
                        not args.no_video
                        and cv2.getWindowProperty("Video", cv2.WND_PROP_VISIBLE) < 1
                    ):
                        break
>>>>>>> 5c0c2b44
            except KeyboardInterrupt:
                logging.info("Interrupted by user")

    except Exception as e:
        logging.error(f"Error running retriever: {e}")
    finally:
        logging.info("Cleaning up...")
        if not args.no_video:
            cv2.destroyAllWindows()


def cli() -> None:
    """Console-script entry point."""
    main()


if __name__ == "__main__":
    cli()<|MERGE_RESOLUTION|>--- conflicted
+++ resolved
@@ -49,7 +49,7 @@
         help="Connection timeout in seconds",
     )
     parser.add_argument(
-        "--resolution", default="500x500", help="Video resolution (e.g. 1280x720)"
+        "--resolution", default=None, help="Video resolution (e.g. 1280x720 or 500x500) (default: None, lets device decide)"
     )
     return parser.parse_args()
 
@@ -133,8 +133,6 @@
         with retriever:
             logging.info("RTSP Data Retriever started")
             print("Press Ctrl+C to stop, or 'q' in video window to quit")
-
-<<<<<<< HEAD
             # Pre-create the video window so visibility checks won't fail
             if not args.no_video:
                 try:
@@ -162,21 +160,8 @@
                                 break
                         except cv2.error:
                             break
-=======
-            # Keep the main thread alive and handle keyboard interrupt
-            try:
-                while retriever.is_running:
-                    time.sleep(0.1)
-                    # Check if OpenCV window was closed (if video is enabled)
-                    if (
-                        not args.no_video
-                        and cv2.getWindowProperty("Video", cv2.WND_PROP_VISIBLE) < 1
-                    ):
-                        break
->>>>>>> 5c0c2b44
             except KeyboardInterrupt:
                 logging.info("Interrupted by user")
-
     except Exception as e:
         logging.error(f"Error running retriever: {e}")
     finally:
